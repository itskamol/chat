--- conflicted
+++ resolved
@@ -68,32 +68,15 @@
             
             logger.info(`[FileController] File successfully uploaded via file-service. Key: ${fileServiceResponse.key}, URL: ${fileServiceResponse.url}`);
 
-<<<<<<< HEAD
-            // Get message type and upload file
-            const type = FileService.getMessageType(req.file.mimetype);
-            const { fileUrl, s3Key } = await FileService.uploadFile(req.file);
-=======
             // Determine the chat-specific message type (e.g., 'image', 'video')
             // based on the MIME type confirmed by the file-service.
             const messageType = FileService.getMessageType(fileServiceResponse.type);
->>>>>>> 62f08043
 
             // Construct a new Message document for the chat
             const newMessage = new Message({
                 senderId, // ID of the user sending the file
                 receiverId, // ID of the recipient
                 chatId,
-<<<<<<< HEAD
-                message: originalMessage || req.file.originalname,
-                originalMessage,
-                type,
-                fileUrl,
-                fileName: req.file.originalname,
-                storedFileName: s3Key,
-                fileMimeType: req.file.mimetype,
-                fileSize: req.file.size,
-                status: 'Delivered'
-=======
                 message: originalMessage || fileServiceResponse.originalName, // Use originalName from file-service response
                 originalMessage, // Optional caption for the file
                 messageType,     // 'image', 'video', 'audio', or 'file'
@@ -103,7 +86,6 @@
                 fileMimeType: fileServiceResponse.type, // MIME type confirmed by file-service
                 fileSize: fileServiceResponse.size, // Size of the file in bytes, confirmed by file-service
                 status: 'Delivered' // Initial status; could be 'Sent' then updated based on events
->>>>>>> 62f08043
             });
 
             // Save the new message document to the database
